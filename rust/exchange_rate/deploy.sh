#!/bin/bash

# Call the script with deploy.sh {network}
if [[ $# -lt 1 ]]; then
    echo "Number of arguments supplied not correct. Call this script: \
    ./deploy.sh {env} \
    env should be one of the networks configured in dfx.json."
    exit 1
fi

ENV=$1

bash ./cleanup.sh $ENV

cargo install cargo-audit
npm install

if [[ $ENV == "local" ]]; then

    # Check DFX version
    version=$(dfx -V | sed 's/dfx\ //g' | sed 's/-.*$//g')
    if [[ "$version" < "0.12.0" ]]; then
<<<<<<< HEAD
        echo "dfx 0.12.0 or above required. Please run dfx upgrade"
=======
        echo "dfx 0.12.0 or above required. Please do: sh -ci \"$(curl -fsSL https://internetcomputer.org/install.sh)\""
>>>>>>> b629028c
        exit 1
    fi
    
    # Start local replica
    dfx start --background --clean
fi

# Deploy exchange_rate and exchange_rate_assets
dfx deploy --network "$ENV"<|MERGE_RESOLUTION|>--- conflicted
+++ resolved
@@ -20,11 +20,7 @@
     # Check DFX version
     version=$(dfx -V | sed 's/dfx\ //g' | sed 's/-.*$//g')
     if [[ "$version" < "0.12.0" ]]; then
-<<<<<<< HEAD
         echo "dfx 0.12.0 or above required. Please run dfx upgrade"
-=======
-        echo "dfx 0.12.0 or above required. Please do: sh -ci \"$(curl -fsSL https://internetcomputer.org/install.sh)\""
->>>>>>> b629028c
         exit 1
     fi
     
